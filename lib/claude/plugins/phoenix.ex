defmodule Claude.Plugins.Phoenix do
  @moduledoc """
  Phoenix plugin for Claude Code providing comprehensive Phoenix project support.

  This plugin automatically configures Claude Code for Phoenix projects by:

  * **MCP Servers**: Configures Tidewave for Phoenix-specific tooling
  * **Nested Memories**: Sets up usage rules and documentation for Phoenix development
  * **Smart Detection**: Automatically includes LiveView and Ecto rules when those dependencies exist
  * **DaisyUI Integration**: Includes DaisyUI component library documentation for UI development

  ## Usage

  Add to your `.claude.exs`:

      %{
        plugins: [Claude.Plugins.Phoenix]
      }

  Or with options:

      %{
        plugins: [{Claude.Plugins.Phoenix, include_daisyui?: false, port: 4001, tidewave_enabled?: false}]
      }

  The plugin will automatically activate when a `:phoenix` dependency is detected in `mix.exs`.

  ## Options

  * `:include_daisyui?` - Whether to include DaisyUI component library documentation (default: `true`)
  * `:port` - Default port for Tidewave MCP server (default: `4000`). Environment variable `PORT` will still override this.
  * `:tidewave_enabled?` - Whether to enable Tidewave MCP server configuration (default: `true`)
  * `:server_check` - Endpoint module to check for running server. Can be:
    - `false` or `nil` - Disabled (default)
    - Module atom (e.g., `MyAppWeb.Endpoint`) - Check if this endpoint is running

  ## Phoenix Version Support

  * Phoenix >= 1.8: Full support with phoenix-specific usage rules and modern Phoenix patterns
  * Phoenix <= 1.7: Basic support with universal Elixir/OTP usage rules only

  ## Configuration Generated

  * `test/` directory gets Elixir and OTP usage rules (all versions)
  * `lib/app_name/` directory gets business logic rules plus Ecto rules (if detected)
  * `lib/app_name_web/` directory gets Phoenix web rules, DaisyUI docs (if enabled), plus LiveView rules (if detected)
  * Tidewave MCP server configured on specified port (default 4000, overrideable via PORT environment variable)
  """

  @behaviour Claude.Plugin

  def config(opts) do
    igniter = Keyword.get(opts, :igniter)
    include_daisyui? = Keyword.get(opts, :include_daisyui?, true)
    port = Keyword.get(opts, :port, 4000)
    tidewave_enabled? = Keyword.get(opts, :tidewave_enabled?, true)
    server_check = Keyword.get(opts, :server_check, false)

    if detect_phoenix_project?(igniter) do
      app_name = get_app_name(igniter)
      phoenix_version = get_phoenix_version()

<<<<<<< HEAD
      base_config = %{}

      base_config =
        if tidewave_enabled? do
          Map.put(base_config, :mcp_servers, tidewave: [port: "${PORT:-#{port}}"])
        else
          base_config
        end

      base_config =
        Map.put(
          base_config,
          :nested_memories,
          build_nested_memories(igniter, app_name, phoenix_version, include_daisyui?)
        )

      if server_check do
        Map.put(base_config, :hooks, build_server_check_hooks(server_check))
      else
        base_config
      end
=======
      %{
        mcp_servers: [tidewave: [port: "${PORT:-#{port}}"]],
        nested_memories:
          build_nested_memories(igniter, app_name, phoenix_version, include_daisyui?),
        inline_usage_rules: ["phoenix"]
      }
>>>>>>> 579781b1
    else
      %{}
    end
  end

  defp detect_phoenix_project?(igniter) do
    Igniter.Project.Deps.has_dep?(igniter, :phoenix)
  end

  defp get_app_name(igniter) do
    igniter
    |> Igniter.Project.Module.module_name_prefix()
    |> Module.split()
    |> List.last()
    |> Macro.underscore()
  end

  defp get_phoenix_version do
    try do
      case Application.spec(:phoenix, :vsn) do
        vsn when is_list(vsn) -> List.to_string(vsn)
        _ -> get_phoenix_version_from_lock()
      end
    rescue
      _ -> get_phoenix_version_from_lock()
    end
  end

  defp get_phoenix_version_from_lock do
    case File.read("mix.lock") do
      {:ok, content} ->
        case Regex.run(~r/"phoenix":[^}]*"([\d\.]+)"/, content) do
          [_, version] -> version
          _ -> "1.8.0"
        end

      _ ->
        "1.8.0"
    end
  end

  defp phoenix_supports_phoenix_usage_rules?(version) do
    Version.match?(version, ">= 1.8.0")
  end

  defp build_nested_memories(igniter, app_name, phoenix_version, include_daisyui?) do
    %{
      "test" => build_test_memories(phoenix_version),
      "lib/#{app_name}" => build_app_memories(igniter, phoenix_version),
      "lib/#{app_name}_web" => build_web_memories(igniter, phoenix_version, include_daisyui?)
    }
  end

  defp build_test_memories(_phoenix_version) do
    ["usage_rules:elixir", "usage_rules:otp"]
  end

  defp build_app_memories(igniter, _phoenix_version) do
    base_rules = ["usage_rules:elixir", "usage_rules:otp"]
    base_rules ++ maybe_ecto_rules(igniter)
  end

  defp build_web_memories(igniter, phoenix_version, include_daisyui?) do
    daisyui_docs = maybe_daisyui_docs(include_daisyui?)
    base_rules = ["usage_rules:elixir", "usage_rules:otp"]

    phoenix_rules =
      if phoenix_supports_phoenix_usage_rules?(phoenix_version) do
        ["phoenix:phoenix", "phoenix:html", "phoenix:elixir"]
      else
        []
      end

    daisyui_docs ++
      base_rules ++ phoenix_rules ++ maybe_liveview_rules(igniter) ++ maybe_ecto_rules(igniter)
  end

  defp maybe_daisyui_docs(include_daisyui?) do
    if include_daisyui? do
      [
        {:url, "https://daisyui.com/llms.txt",
         as: "DaisyUI Component Library", cache: "./ai/daisyui/llms.md"}
      ]
    else
      []
    end
  end

  defp maybe_ecto_rules(igniter) do
    if Igniter.Project.Deps.has_dep?(igniter, :ecto) or
         Igniter.Project.Deps.has_dep?(igniter, :ecto_sql) do
      ["phoenix:ecto"]
    else
      []
    end
  end

  defp maybe_liveview_rules(igniter) do
    if Igniter.Project.Deps.has_dep?(igniter, :phoenix_live_view) do
      ["phoenix:liveview"]
    else
      []
    end
  end

  defp build_server_check_hooks(server_check) do
    check_command = build_server_check_command(server_check)

    %{
      session_start: [
        {check_command, when: [:startup, :resume, :clear, :compact]}
      ]
    }
  end

  defp build_server_check_command(server_check) when is_atom(server_check) do
    "claude.phoenix.check #{inspect(server_check)}"
  end
end<|MERGE_RESOLUTION|>--- conflicted
+++ resolved
@@ -60,7 +60,6 @@
       app_name = get_app_name(igniter)
       phoenix_version = get_phoenix_version()
 
-<<<<<<< HEAD
       base_config = %{}
 
       base_config =
@@ -71,25 +70,18 @@
         end
 
       base_config =
-        Map.put(
-          base_config,
+        base_config
+        |> Map.put(
           :nested_memories,
           build_nested_memories(igniter, app_name, phoenix_version, include_daisyui?)
         )
+        |> Map.put(:inline_usage_rules, ["phoenix"])
 
       if server_check do
         Map.put(base_config, :hooks, build_server_check_hooks(server_check))
       else
         base_config
       end
-=======
-      %{
-        mcp_servers: [tidewave: [port: "${PORT:-#{port}}"]],
-        nested_memories:
-          build_nested_memories(igniter, app_name, phoenix_version, include_daisyui?),
-        inline_usage_rules: ["phoenix"]
-      }
->>>>>>> 579781b1
     else
       %{}
     end
