--- conflicted
+++ resolved
@@ -65,26 +65,22 @@
 
 ```elixir
 %{
-<<<<<<< HEAD
   plugins: [
     Claude.Plugins.Base,     # Standard hooks
     Claude.Plugins.Phoenix   # Auto-configured for Phoenix projects
-  ]
-=======
+  ],
+  # Or configure directly (plugins take precedence)
   hooks: %{
     post_tool_use: [:compile, :format],
     pre_tool_use: [:compile, :format, :unused_deps]
   },
   mcp_servers: [:tidewave],  # For Phoenix projects
   subagents: [...]            # Specialized AI assistants
->>>>>>> ed3a0d1b
 }
 ```
 
 Run `mix claude.install` after updating to apply changes.
 
-<<<<<<< HEAD
-=======
 ## How It Works
 
 This library leverages [Claude Code's hook system](https://docs.anthropic.com/en/docs/claude-code/hooks) to provide validation at appropriate times:
@@ -95,8 +91,6 @@
 4. **Process repeats** → Until the code is production-ready
 
 Additional validation runs before git commits to ensure clean code is committed. This all happens automatically, without interrupting Claude's workflow.
-
->>>>>>> ed3a0d1b
 ## Documentation
 
 - [**Quickstart Guide**](documentation/guide-quickstart.md) - Get started with examples
