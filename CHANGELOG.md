--- conflicted
+++ resolved
@@ -7,16 +7,14 @@
 
 ## [Unreleased]
 
-<<<<<<< HEAD
 ### Added
 - New `mix claude.gen.hook` and `mix claude.gen.subagent` for code generation. See [documentation/generators.md](documentation/generators.md) for details.
-=======
+
 ## [0.2.3] - 2025-07-30
 
 ### Changed
 
 - Updated `claude.install` task to use `--inline usage_rules:all` argument when syncing usage rules, ensuring sub-rules from the usage_rules package are inlined directly into CLAUDE.md
->>>>>>> 9e69e46c
 
 ## [0.2.2] - 2025-07-29
 
